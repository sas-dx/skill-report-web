<<<<<<< HEAD
/**
 * 要求仕様ID: CAR.1-PLAN.1, PRO.1-BASE.1
 * 対応設計書: 
 * - docs/design/screens/specs/画面定義書_SCR_CAR_Plan_キャリアプラン画面.md
 * - docs/design/components/共通部品定義書.md
 * 実装内容: 統合Selectコンポーネント（高機能版とシンプル版）
 */

'use client';

import React, { useState, useRef, useEffect } from 'react';
import { ChevronDown, Check } from 'lucide-react';

export interface SelectOption {
  value: string;
  label: string;
  disabled?: boolean;
}

interface SelectProps {
  options: SelectOption[];
  value?: string;
  placeholder?: string;
  disabled?: boolean;
  error?: string | boolean;
  className?: string;
  onChange?: (value: string) => void;
  onBlur?: () => void;
  'aria-label'?: string;
  'aria-describedby'?: string;
}

/**
 * 高機能セレクトボックスコンポーネント
 * アクセシビリティ対応済み、キーボード操作対応
 */
export function Select({
  options,
  value,
  placeholder = '選択してください',
  disabled = false,
  error,
  className = '',
  onChange,
  onBlur,
  'aria-label': ariaLabel,
  'aria-describedby': ariaDescribedBy,
}: SelectProps) {
  const [isOpen, setIsOpen] = useState(false);
  const [focusedIndex, setFocusedIndex] = useState(-1);
  const selectRef = useRef<HTMLDivElement>(null);
  const listRef = useRef<HTMLUListElement>(null);

  // 選択されたオプションを取得
  const selectedOption = options.find(option => option.value === value);

  // エラー状態の正規化
  const hasError = typeof error === 'string' ? !!error : !!error;
  const errorMessage = typeof error === 'string' ? error : undefined;

  // 外部クリックでドロップダウンを閉じる
  useEffect(() => {
    function handleClickOutside(event: MouseEvent) {
      if (selectRef.current && !selectRef.current.contains(event.target as Node)) {
        setIsOpen(false);
        setFocusedIndex(-1);
      }
    }

    document.addEventListener('mousedown', handleClickOutside);
    return () => document.removeEventListener('mousedown', handleClickOutside);
  }, []);

  // キーボード操作
  const handleKeyDown = (event: React.KeyboardEvent) => {
    if (disabled) return;

    switch (event.key) {
      case 'Enter':
      case ' ':
        event.preventDefault();
        if (isOpen && focusedIndex >= 0) {
          const option = options[focusedIndex];
          if (option && !option.disabled) {
            onChange?.(option.value);
            setIsOpen(false);
            setFocusedIndex(-1);
          }
        } else {
          setIsOpen(true);
        }
        break;

      case 'Escape':
        setIsOpen(false);
        setFocusedIndex(-1);
        break;

      case 'ArrowDown':
        event.preventDefault();
        if (!isOpen) {
          setIsOpen(true);
        } else {
          const nextIndex = Math.min(focusedIndex + 1, options.length - 1);
          setFocusedIndex(nextIndex);
        }
        break;

      case 'ArrowUp':
        event.preventDefault();
        if (isOpen) {
          const prevIndex = Math.max(focusedIndex - 1, 0);
          setFocusedIndex(prevIndex);
        }
        break;

      case 'Tab':
        setIsOpen(false);
        setFocusedIndex(-1);
        onBlur?.();
        break;
    }
  };

  // オプション選択
  const handleOptionClick = (option: SelectOption) => {
    if (option.disabled) return;
    
    onChange?.(option.value);
    setIsOpen(false);
    setFocusedIndex(-1);
  };

  // ドロップダウンの開閉
  const toggleDropdown = () => {
    if (disabled) return;
    setIsOpen(!isOpen);
    if (!isOpen) {
      setFocusedIndex(value ? options.findIndex(opt => opt.value === value) : 0);
    }
  };

  const baseClasses = `
    relative w-full bg-white border rounded-md shadow-sm px-3 py-2 text-left cursor-pointer
    focus:outline-none focus:ring-2 focus:ring-blue-500 focus:border-blue-500
    transition-colors duration-200
  `;

  const stateClasses = hasError
    ? 'border-red-300 focus:ring-red-500 focus:border-red-500'
    : disabled
    ? 'border-gray-200 bg-gray-50 cursor-not-allowed text-gray-500'
    : 'border-gray-300 hover:border-gray-400';

  return (
    <div className={`relative ${className}`} ref={selectRef}>
      {/* セレクトボタン */}
      <div
        className={`${baseClasses} ${stateClasses}`}
        onClick={toggleDropdown}
        onKeyDown={handleKeyDown}
        tabIndex={disabled ? -1 : 0}
        role="combobox"
        aria-expanded={isOpen}
        aria-haspopup="listbox"
        aria-label={ariaLabel}
        aria-describedby={ariaDescribedBy}
      >
        <div className="flex items-center justify-between">
          <span className={selectedOption ? 'text-gray-900' : 'text-gray-500'}>
            {selectedOption ? selectedOption.label : placeholder}
          </span>
          <ChevronDown
            className={`h-5 w-5 text-gray-400 transition-transform duration-200 ${
              isOpen ? 'transform rotate-180' : ''
            }`}
          />
        </div>
      </div>

      {/* ドロップダウンリスト */}
      {isOpen && (
        <div className="absolute z-10 mt-1 w-full bg-white shadow-lg max-h-60 rounded-md py-1 text-base ring-1 ring-black ring-opacity-5 overflow-auto focus:outline-none">
          <ul
            ref={listRef}
            role="listbox"
            aria-label={ariaLabel}
            className="divide-y divide-gray-100"
          >
            {options.map((option, index) => (
              <li
                key={option.value}
                role="option"
                aria-selected={option.value === value}
                className={`
                  relative cursor-pointer select-none py-2 pl-3 pr-9 transition-colors duration-150
                  ${option.disabled
                    ? 'text-gray-400 cursor-not-allowed'
                    : index === focusedIndex
                    ? 'bg-blue-50 text-blue-900'
                    : option.value === value
                    ? 'bg-blue-100 text-blue-900'
                    : 'text-gray-900 hover:bg-gray-50'
                  }
                `}
                onClick={() => handleOptionClick(option)}
              >
                <span
                  className={`block truncate ${
                    option.value === value ? 'font-semibold' : 'font-normal'
                  }`}
                >
                  {option.label}
                </span>

                {/* 選択チェックマーク */}
                {option.value === value && (
                  <span className="absolute inset-y-0 right-0 flex items-center pr-4">
                    <Check className="h-5 w-5 text-blue-600" />
                  </span>
                )}
              </li>
            ))}
          </ul>
        </div>
      )}

      {/* エラーメッセージ */}
      {errorMessage && (
        <p className="mt-1 text-sm text-red-600" role="alert">
          {errorMessage}
        </p>
      )}
    </div>
  );
}

/**
 * シンプルなセレクトコンポーネント（ネイティブselect要素ベース）
 * 軽量で高速、フォーム用途に最適
 */
interface SimpleSelectProps {
  options: SelectOption[];
  value?: string;
  placeholder?: string;
  disabled?: boolean;
  error?: string | boolean;
  className?: string;
  onChange?: (value: string) => void;
  onBlur?: () => void;
  'aria-label'?: string;
  'aria-describedby'?: string;
}

export function SimpleSelect({
  options,
  value,
  placeholder = '選択してください',
  disabled = false,
  error,
  className = '',
  onChange,
  onBlur,
  'aria-label': ariaLabel,
  'aria-describedby': ariaDescribedBy,
}: SimpleSelectProps) {
  const handleChange = (event: React.ChangeEvent<HTMLSelectElement>) => {
    onChange?.(event.target.value);
  };

  // エラー状態の正規化
  const hasError = typeof error === 'string' ? !!error : !!error;
  const errorMessage = typeof error === 'string' ? error : undefined;

  const baseClasses = `
    w-full px-3 py-2 border rounded-md shadow-sm
    focus:outline-none focus:ring-2 focus:ring-blue-500 focus:border-blue-500
    disabled:bg-gray-50 disabled:text-gray-500 disabled:cursor-not-allowed
    transition-colors duration-200
  `;

  const stateClasses = hasError
    ? 'border-red-300 focus:ring-red-500 focus:border-red-500'
    : 'border-gray-300';

  return (
    <div className={className}>
      <select
        value={value || ''}
        onChange={handleChange}
        onBlur={onBlur}
        disabled={disabled}
        className={`${baseClasses} ${stateClasses}`}
        aria-label={ariaLabel}
        aria-describedby={ariaDescribedBy}
      >
        <option value="" disabled>
          {placeholder}
        </option>
        {options.map((option) => (
          <option
            key={option.value}
            value={option.value}
            disabled={option.disabled}
          >
            {option.label}
          </option>
        ))}
      </select>

      {errorMessage && (
        <p className="mt-1 text-sm text-red-600" role="alert">
          {errorMessage}
        </p>
      )}
    </div>
  );
}
=======
/**
 * 要求仕様ID: PRO.1-BASE.1
 * 対応設計書: docs/design/components/共通部品定義書.md
 * 実装内容: Selectコンポーネント（部署・役職選択用）
 */
'use client';

import React from 'react';

interface SelectOption {
  value: string;
  label: string;
}

interface SelectProps {
  value?: string;
  onChange?: (value: string) => void;
  options?: SelectOption[];
  placeholder?: string;
  disabled?: boolean;
  className?: string;
  error?: boolean;
  children?: React.ReactNode;
}

export function Select({
  value = '',
  onChange,
  options,
  placeholder = '選択してください',
  disabled = false,
  className = '',
  error = false,
  children
}: SelectProps) {
  const baseClasses = `
    w-full px-3 py-2 border rounded-md shadow-sm
    focus:outline-none focus:ring-2 focus:ring-blue-500 focus:border-blue-500
    disabled:bg-gray-50 disabled:text-gray-500 disabled:cursor-not-allowed
    transition-colors duration-200
  `;

  const errorClasses = error
    ? 'border-red-300 focus:ring-red-500 focus:border-red-500'
    : 'border-gray-300';

  const combinedClasses = `${baseClasses} ${errorClasses} ${className}`.trim();

  return (
    <select
      value={value}
      onChange={(e) => onChange?.(e.target.value)}
      disabled={disabled}
      className={combinedClasses}
    >
      {!children && (
        <option value="" disabled>
          {placeholder}
        </option>
      )}
      {children || options?.map((option) => (
        <option key={option.value} value={option.value}>
          {option.label}
        </option>
      ))}
    </select>
  );
}
>>>>>>> 433e2b8d
<|MERGE_RESOLUTION|>--- conflicted
+++ resolved
@@ -1,389 +1,276 @@
-<<<<<<< HEAD
-/**
- * 要求仕様ID: CAR.1-PLAN.1, PRO.1-BASE.1
- * 対応設計書: 
- * - docs/design/screens/specs/画面定義書_SCR_CAR_Plan_キャリアプラン画面.md
- * - docs/design/components/共通部品定義書.md
- * 実装内容: 統合Selectコンポーネント（高機能版とシンプル版）
- */
-
-'use client';
-
-import React, { useState, useRef, useEffect } from 'react';
-import { ChevronDown, Check } from 'lucide-react';
-
-export interface SelectOption {
-  value: string;
-  label: string;
-  disabled?: boolean;
-}
-
-interface SelectProps {
-  options: SelectOption[];
-  value?: string;
-  placeholder?: string;
-  disabled?: boolean;
-  error?: string | boolean;
-  className?: string;
-  onChange?: (value: string) => void;
-  onBlur?: () => void;
-  'aria-label'?: string;
-  'aria-describedby'?: string;
-}
-
-/**
- * 高機能セレクトボックスコンポーネント
- * アクセシビリティ対応済み、キーボード操作対応
- */
-export function Select({
-  options,
-  value,
-  placeholder = '選択してください',
-  disabled = false,
-  error,
-  className = '',
-  onChange,
-  onBlur,
-  'aria-label': ariaLabel,
-  'aria-describedby': ariaDescribedBy,
-}: SelectProps) {
-  const [isOpen, setIsOpen] = useState(false);
-  const [focusedIndex, setFocusedIndex] = useState(-1);
-  const selectRef = useRef<HTMLDivElement>(null);
-  const listRef = useRef<HTMLUListElement>(null);
-
-  // 選択されたオプションを取得
-  const selectedOption = options.find(option => option.value === value);
-
-  // エラー状態の正規化
-  const hasError = typeof error === 'string' ? !!error : !!error;
-  const errorMessage = typeof error === 'string' ? error : undefined;
-
-  // 外部クリックでドロップダウンを閉じる
-  useEffect(() => {
-    function handleClickOutside(event: MouseEvent) {
-      if (selectRef.current && !selectRef.current.contains(event.target as Node)) {
-        setIsOpen(false);
-        setFocusedIndex(-1);
-      }
-    }
-
-    document.addEventListener('mousedown', handleClickOutside);
-    return () => document.removeEventListener('mousedown', handleClickOutside);
-  }, []);
-
-  // キーボード操作
-  const handleKeyDown = (event: React.KeyboardEvent) => {
-    if (disabled) return;
-
-    switch (event.key) {
-      case 'Enter':
-      case ' ':
-        event.preventDefault();
-        if (isOpen && focusedIndex >= 0) {
-          const option = options[focusedIndex];
-          if (option && !option.disabled) {
-            onChange?.(option.value);
-            setIsOpen(false);
-            setFocusedIndex(-1);
-          }
-        } else {
-          setIsOpen(true);
-        }
-        break;
-
-      case 'Escape':
-        setIsOpen(false);
-        setFocusedIndex(-1);
-        break;
-
-      case 'ArrowDown':
-        event.preventDefault();
-        if (!isOpen) {
-          setIsOpen(true);
-        } else {
-          const nextIndex = Math.min(focusedIndex + 1, options.length - 1);
-          setFocusedIndex(nextIndex);
-        }
-        break;
-
-      case 'ArrowUp':
-        event.preventDefault();
-        if (isOpen) {
-          const prevIndex = Math.max(focusedIndex - 1, 0);
-          setFocusedIndex(prevIndex);
-        }
-        break;
-
-      case 'Tab':
-        setIsOpen(false);
-        setFocusedIndex(-1);
-        onBlur?.();
-        break;
-    }
-  };
-
-  // オプション選択
-  const handleOptionClick = (option: SelectOption) => {
-    if (option.disabled) return;
-    
-    onChange?.(option.value);
-    setIsOpen(false);
-    setFocusedIndex(-1);
-  };
-
-  // ドロップダウンの開閉
-  const toggleDropdown = () => {
-    if (disabled) return;
-    setIsOpen(!isOpen);
-    if (!isOpen) {
-      setFocusedIndex(value ? options.findIndex(opt => opt.value === value) : 0);
-    }
-  };
-
-  const baseClasses = `
-    relative w-full bg-white border rounded-md shadow-sm px-3 py-2 text-left cursor-pointer
-    focus:outline-none focus:ring-2 focus:ring-blue-500 focus:border-blue-500
-    transition-colors duration-200
-  `;
-
-  const stateClasses = hasError
-    ? 'border-red-300 focus:ring-red-500 focus:border-red-500'
-    : disabled
-    ? 'border-gray-200 bg-gray-50 cursor-not-allowed text-gray-500'
-    : 'border-gray-300 hover:border-gray-400';
-
-  return (
-    <div className={`relative ${className}`} ref={selectRef}>
-      {/* セレクトボタン */}
-      <div
-        className={`${baseClasses} ${stateClasses}`}
-        onClick={toggleDropdown}
-        onKeyDown={handleKeyDown}
-        tabIndex={disabled ? -1 : 0}
-        role="combobox"
-        aria-expanded={isOpen}
-        aria-haspopup="listbox"
-        aria-label={ariaLabel}
-        aria-describedby={ariaDescribedBy}
-      >
-        <div className="flex items-center justify-between">
-          <span className={selectedOption ? 'text-gray-900' : 'text-gray-500'}>
-            {selectedOption ? selectedOption.label : placeholder}
-          </span>
-          <ChevronDown
-            className={`h-5 w-5 text-gray-400 transition-transform duration-200 ${
-              isOpen ? 'transform rotate-180' : ''
-            }`}
-          />
-        </div>
-      </div>
-
-      {/* ドロップダウンリスト */}
-      {isOpen && (
-        <div className="absolute z-10 mt-1 w-full bg-white shadow-lg max-h-60 rounded-md py-1 text-base ring-1 ring-black ring-opacity-5 overflow-auto focus:outline-none">
-          <ul
-            ref={listRef}
-            role="listbox"
-            aria-label={ariaLabel}
-            className="divide-y divide-gray-100"
-          >
-            {options.map((option, index) => (
-              <li
-                key={option.value}
-                role="option"
-                aria-selected={option.value === value}
-                className={`
-                  relative cursor-pointer select-none py-2 pl-3 pr-9 transition-colors duration-150
-                  ${option.disabled
-                    ? 'text-gray-400 cursor-not-allowed'
-                    : index === focusedIndex
-                    ? 'bg-blue-50 text-blue-900'
-                    : option.value === value
-                    ? 'bg-blue-100 text-blue-900'
-                    : 'text-gray-900 hover:bg-gray-50'
-                  }
-                `}
-                onClick={() => handleOptionClick(option)}
-              >
-                <span
-                  className={`block truncate ${
-                    option.value === value ? 'font-semibold' : 'font-normal'
-                  }`}
-                >
-                  {option.label}
-                </span>
-
-                {/* 選択チェックマーク */}
-                {option.value === value && (
-                  <span className="absolute inset-y-0 right-0 flex items-center pr-4">
-                    <Check className="h-5 w-5 text-blue-600" />
-                  </span>
-                )}
-              </li>
-            ))}
-          </ul>
-        </div>
-      )}
-
-      {/* エラーメッセージ */}
-      {errorMessage && (
-        <p className="mt-1 text-sm text-red-600" role="alert">
-          {errorMessage}
-        </p>
-      )}
-    </div>
-  );
-}
-
-/**
- * シンプルなセレクトコンポーネント（ネイティブselect要素ベース）
- * 軽量で高速、フォーム用途に最適
- */
-interface SimpleSelectProps {
-  options: SelectOption[];
-  value?: string;
-  placeholder?: string;
-  disabled?: boolean;
-  error?: string | boolean;
-  className?: string;
-  onChange?: (value: string) => void;
-  onBlur?: () => void;
-  'aria-label'?: string;
-  'aria-describedby'?: string;
-}
-
-export function SimpleSelect({
-  options,
-  value,
-  placeholder = '選択してください',
-  disabled = false,
-  error,
-  className = '',
-  onChange,
-  onBlur,
-  'aria-label': ariaLabel,
-  'aria-describedby': ariaDescribedBy,
-}: SimpleSelectProps) {
-  const handleChange = (event: React.ChangeEvent<HTMLSelectElement>) => {
-    onChange?.(event.target.value);
-  };
-
-  // エラー状態の正規化
-  const hasError = typeof error === 'string' ? !!error : !!error;
-  const errorMessage = typeof error === 'string' ? error : undefined;
-
-  const baseClasses = `
-    w-full px-3 py-2 border rounded-md shadow-sm
-    focus:outline-none focus:ring-2 focus:ring-blue-500 focus:border-blue-500
-    disabled:bg-gray-50 disabled:text-gray-500 disabled:cursor-not-allowed
-    transition-colors duration-200
-  `;
-
-  const stateClasses = hasError
-    ? 'border-red-300 focus:ring-red-500 focus:border-red-500'
-    : 'border-gray-300';
-
-  return (
-    <div className={className}>
-      <select
-        value={value || ''}
-        onChange={handleChange}
-        onBlur={onBlur}
-        disabled={disabled}
-        className={`${baseClasses} ${stateClasses}`}
-        aria-label={ariaLabel}
-        aria-describedby={ariaDescribedBy}
-      >
-        <option value="" disabled>
-          {placeholder}
-        </option>
-        {options.map((option) => (
-          <option
-            key={option.value}
-            value={option.value}
-            disabled={option.disabled}
-          >
-            {option.label}
-          </option>
-        ))}
-      </select>
-
-      {errorMessage && (
-        <p className="mt-1 text-sm text-red-600" role="alert">
-          {errorMessage}
-        </p>
-      )}
-    </div>
-  );
-}
-=======
-/**
- * 要求仕様ID: PRO.1-BASE.1
- * 対応設計書: docs/design/components/共通部品定義書.md
- * 実装内容: Selectコンポーネント（部署・役職選択用）
- */
-'use client';
-
-import React from 'react';
-
-interface SelectOption {
-  value: string;
-  label: string;
-}
-
-interface SelectProps {
-  value?: string;
-  onChange?: (value: string) => void;
-  options?: SelectOption[];
-  placeholder?: string;
-  disabled?: boolean;
-  className?: string;
-  error?: boolean;
-  children?: React.ReactNode;
-}
-
-export function Select({
-  value = '',
-  onChange,
-  options,
-  placeholder = '選択してください',
-  disabled = false,
-  className = '',
-  error = false,
-  children
-}: SelectProps) {
-  const baseClasses = `
-    w-full px-3 py-2 border rounded-md shadow-sm
-    focus:outline-none focus:ring-2 focus:ring-blue-500 focus:border-blue-500
-    disabled:bg-gray-50 disabled:text-gray-500 disabled:cursor-not-allowed
-    transition-colors duration-200
-  `;
-
-  const errorClasses = error
-    ? 'border-red-300 focus:ring-red-500 focus:border-red-500'
-    : 'border-gray-300';
-
-  const combinedClasses = `${baseClasses} ${errorClasses} ${className}`.trim();
-
-  return (
-    <select
-      value={value}
-      onChange={(e) => onChange?.(e.target.value)}
-      disabled={disabled}
-      className={combinedClasses}
-    >
-      {!children && (
-        <option value="" disabled>
-          {placeholder}
-        </option>
-      )}
-      {children || options?.map((option) => (
-        <option key={option.value} value={option.value}>
-          {option.label}
-        </option>
-      ))}
-    </select>
-  );
-}
->>>>>>> 433e2b8d
+'use client';
+
+/**
+ * 統合 Select コンポーネント
+ * --------------------------------------------------
+ * 要求仕様ID: CAR.1-PLAN.1, PRO.1-BASE.1
+ * 対応設計書:
+ *   - docs/design/screens/specs/画面定義書_SCR_CAR_Plan_キャリアプラン画面.md
+ *   - docs/design/components/共通部品定義書.md
+ *
+ * 特徴:
+ *   1. `Select`   – カスタム UI・キーボード操作・アクセシビリティ対応の高機能版。
+ *   2. `NativeSelect` – ネイティブ <select> ベースの軽量シンプル版。
+ * --------------------------------------------------
+ */
+
+import React, { useState, useRef, useEffect } from 'react';
+import { ChevronDown, Check } from 'lucide-react';
+
+/** option 型 */
+export interface SelectOption {
+  value: string;
+  label: string;
+  disabled?: boolean;
+}
+
+/** 共通 props */
+interface CommonProps {
+  /** プレースホルダー */
+  placeholder?: string;
+  /** 選択中の値 */
+  value?: string;
+  /** 選択肢 */
+  options: SelectOption[];
+  /** onChange コールバック */
+  onChange?: (value: string) => void;
+  /** onBlur コールバック */
+  onBlur?: () => void;
+  /** 無効化 */
+  disabled?: boolean;
+  /** エラー文字列 or boolean */
+  error?: string | boolean;
+  /** 追加クラス名 */
+  className?: string;
+  /** ARIA */
+  'aria-label'?: string;
+  'aria-describedby'?: string;
+}
+
+// =============================================================================
+// 1. 高機能カスタム Select
+// =============================================================================
+
+export function Select({
+  options,
+  value,
+  placeholder = '選択してください',
+  disabled = false,
+  error,
+  className = '',
+  onChange,
+  onBlur,
+  'aria-label': ariaLabel,
+  'aria-describedby': ariaDescribedBy,
+}: CommonProps) {
+  const [isOpen, setIsOpen] = useState(false);
+  const [focusedIndex, setFocusedIndex] = useState(-1);
+  const selectRef = useRef<HTMLDivElement>(null);
+  const selectedOption = options.find((o) => o.value === value);
+
+  // ----- error handling -----
+  const hasError = !!error;
+  const errorMessage = typeof error === 'string' ? error : undefined;
+
+  // ----- outside click -----
+  useEffect(() => {
+    function handleClickOutside(e: MouseEvent) {
+      if (selectRef.current && !selectRef.current.contains(e.target as Node)) {
+        setIsOpen(false);
+        setFocusedIndex(-1);
+      }
+    }
+    document.addEventListener('mousedown', handleClickOutside);
+    return () => document.removeEventListener('mousedown', handleClickOutside);
+  }, []);
+
+  // ----- keyboard -----
+  const handleKeyDown = (e: React.KeyboardEvent) => {
+    if (disabled) return;
+
+    switch (e.key) {
+      case 'Enter':
+      case ' ':
+        e.preventDefault();
+        if (isOpen && focusedIndex >= 0) {
+          const opt = options[focusedIndex];
+          if (!opt.disabled) {
+            onChange?.(opt.value);
+            setIsOpen(false);
+            setFocusedIndex(-1);
+          }
+        } else {
+          openDropdown();
+        }
+        break;
+      case 'Escape':
+        setIsOpen(false);
+        setFocusedIndex(-1);
+        break;
+      case 'ArrowDown':
+        e.preventDefault();
+        if (!isOpen) openDropdown();
+        else setFocusedIndex((i) => Math.min(i + 1, options.length - 1));
+        break;
+      case 'ArrowUp':
+        e.preventDefault();
+        if (isOpen) setFocusedIndex((i) => Math.max(i - 1, 0));
+        break;
+      case 'Tab':
+        setIsOpen(false);
+        setFocusedIndex(-1);
+        onBlur?.();
+        break;
+    }
+  };
+
+  const openDropdown = () => {
+    setIsOpen(true);
+    setFocusedIndex(value ? options.findIndex((o) => o.value === value) : 0);
+  };
+
+  const handleOptionClick = (opt: SelectOption) => {
+    if (opt.disabled) return;
+    onChange?.(opt.value);
+    setIsOpen(false);
+    setFocusedIndex(-1);
+  };
+
+  // ----- styles -----
+  const base =
+    'relative w-full bg-white border rounded-md shadow-sm px-3 py-2 text-left cursor-pointer focus:outline-none focus:ring-2 focus:ring-blue-500 transition-colors duration-200';
+  const state = hasError
+    ? 'border-red-300 focus:ring-red-500'
+    : disabled
+    ? 'border-gray-200 bg-gray-50 cursor-not-allowed text-gray-500'
+    : 'border-gray-300 hover:border-gray-400';
+
+  return (
+    <div className={`relative ${className}`} ref={selectRef}>
+      <div
+        className={`${base} ${state}`}
+        role="combobox"
+        aria-expanded={isOpen}
+        aria-haspopup="listbox"
+        aria-label={ariaLabel}
+        aria-describedby={ariaDescribedBy}
+        tabIndex={disabled ? -1 : 0}
+        onClick={() => !disabled && (isOpen ? setIsOpen(false) : openDropdown())}
+        onKeyDown={handleKeyDown}
+      >
+        <div className="flex items-center justify-between">
+          <span className={selectedOption ? 'text-gray-900' : 'text-gray-500'}>
+            {selectedOption ? selectedOption.label : placeholder}
+          </span>
+          <ChevronDown
+            className={`h-5 w-5 text-gray-400 transition-transform ${isOpen ? 'rotate-180' : ''}`}
+          />
+        </div>
+      </div>
+
+      {isOpen && (
+        <ul
+          role="listbox"
+          aria-label={ariaLabel}
+          className="absolute z-10 mt-1 w-full max-h-60 overflow-auto rounded-md bg-white py-1 shadow-lg ring-1 ring-black ring-opacity-5 focus:outline-none divide-y divide-gray-100"
+        >
+          {options.map((opt, i) => {
+            const active = i === focusedIndex;
+            const selected = opt.value === value;
+            return (
+              <li
+                key={opt.value}
+                role="option"
+                aria-selected={selected}
+                className={`relative select-none py-2 pl-3 pr-9 transition-colors ${
+                  opt.disabled
+                    ? 'text-gray-400 cursor-not-allowed'
+                    : active
+                    ? 'bg-blue-50 text-blue-900'
+                    : selected
+                    ? 'bg-blue-100 text-blue-900'
+                    : 'text-gray-900 hover:bg-gray-50 cursor-pointer'
+                }`}
+                onClick={() => handleOptionClick(opt)}
+              >
+                <span className={`${selected ? 'font-semibold' : 'font-normal'} block truncate`}>
+                  {opt.label}
+                </span>
+                {selected && (
+                  <span className="absolute inset-y-0 right-0 flex items-center pr-4">
+                    <Check className="h-5 w-5 text-blue-600" />
+                  </span>
+                )}
+              </li>
+            );
+          })}
+        </ul>
+      )}
+
+      {errorMessage && (
+        <p className="mt-1 text-sm text-red-600" role="alert">
+          {errorMessage}
+        </p>
+      )}
+    </div>
+  );
+}
+
+// =============================================================================
+// 2. ネイティブ Select（軽量版）
+// =============================================================================
+
+export type NativeSelectProps = CommonProps;
+
+export function NativeSelect({
+  options,
+  value,
+  placeholder = '選択してください',
+  disabled = false,
+  error,
+  className = '',
+  onChange,
+  onBlur,
+  'aria-label': ariaLabel,
+  'aria-describedby': ariaDescribedBy,
+}: NativeSelectProps) {
+  const hasError = !!error;
+  const errorMessage = typeof error === 'string' ? error : undefined;
+
+  const base =
+    'w-full px-3 py-2 border rounded-md shadow-sm focus:outline-none focus:ring-2 focus:ring-blue-500 transition-colors duration-200 disabled:bg-gray-50 disabled:text-gray-500 disabled:cursor-not-allowed';
+  const state = hasError ? 'border-red-300 focus:ring-red-500' : 'border-gray-300';
+
+  return (
+    <div className={className}>
+      <select
+        value={value ?? ''}
+        onChange={(e) => onChange?.(e.target.value)}
+        onBlur={onBlur}
+        disabled={disabled}
+        aria-label={ariaLabel}
+        aria-describedby={ariaDescribedBy}
+        className={`${base} ${state}`}
+      >
+        <option value="" disabled>
+          {placeholder}
+        </option>
+        {options.map((opt) => (
+          <option key={opt.value} value={opt.value} disabled={opt.disabled}>
+            {opt.label}
+          </option>
+        ))}
+      </select>
+      {errorMessage && (
+        <p className="mt-1 text-sm text-red-600" role="alert">
+          {errorMessage}
+        </p>
+      )}
+    </div>
+  );
+}
+
+// ----------------------------------------------------------------------------
+// デフォルトエクスポート (互換性維持のため軽量版をエクスポート)
+// ----------------------------------------------------------------------------
+export default NativeSelect;