#!/usr/bin/env python3
# -*- coding: utf-8 -*-
"""SQLサンプルデータから Prisma 用 seed.ts を生成するスクリプト

スクリプトの目的
---------------
docs/design/database/data 配下にある `*_sample_data.sql` ファイルを読み取り、
Prisma Client で利用できる `seed.ts` コードを生成します。

使い方
------
python3 scripts/sql-to-seed-prisma-fixed.py <sql_dir> [output_file]

- output_file を省略すると `"src/database/prisma/seed.ts"` に出力します。
- テーブル名・カラム名は **そのまま snake_case** で出力します。
"""

import sys
import re
from pathlib import Path
from typing import List, Tuple, Any


# --------------------------------------------------------------------------- #
# 名称変換ユーティリティ
# --------------------------------------------------------------------------- #
def to_model_name(name: str) -> str:
    """テーブル名 'MST_Tenant' → モデル名 'Tenant'"""
    name = re.sub(r"^([A-Z]+_)", "", name)
    return re.sub(r"(?:^|_)([A-Za-z])", lambda m: m.group(1).upper(), name)


def to_prisma_property(name: str) -> str:
    """Prisma クライアントのプロパティ名 (camelCase) を返す"""
    model = to_model_name(name)
    return model[:1].lower() + model[1:]


# --------------------------------------------------------------------------- #
# SQL 解析
# --------------------------------------------------------------------------- #
def parse_sql_file(path: Path) -> Tuple[str, List[str], List[List[Any]]]:
    """
    INSERT 文を含む SQL ファイルを解析し、
    (テーブル名, カラム一覧, 行データ) を返す。
    """
    content = path.read_text(encoding="utf-8")

    match = re.search(
        r"INSERT\s+INTO\s+(\w+)\s*\(([^)]*)\)\s*VALUES\s*(.*?);\s*$",
        content,
        re.S,
    )
    if not match:
        raise ValueError(f"INSERT 文が見つかりません: {path}")

    table = match.group(1)
    columns = [c.strip() for c in match.group(2).split(",")]

    values_block = match.group(3)

    # ――― VALUES 句を ( … ),( … ) … に分割（クォート内のカッコを無視） ――― #
    row_texts: List[str] = []
    buf: List[str] = []
    in_quote = False
    escape = False
    depth = 0

    for ch in values_block:
        if ch == "'" and not escape:
            in_quote = not in_quote
        if ch == "\\" and in_quote:
            escape = not escape
            buf.append(ch)
            continue
        else:
            escape = False

        if ch == "(" and not in_quote:
            if depth == 0:
                buf = []
            else:
                buf.append(ch)
            depth += 1
            continue
        if ch == ")" and not in_quote:
            depth -= 1
            if depth == 0:
                row_texts.append("".join(buf).strip())
                continue
            else:
                buf.append(ch)
                continue

        if depth > 0:
            buf.append(ch)

    # ――― 行データをパース ――― #
    rows: List[List[Any]] = []
    for row_text in row_texts:
        fields: List[Any] = []
        # カンマ分割（クォート内は無視）
        for val in re.split(r",(?=(?:[^']*'[^']*')*[^']*$)", row_text):
            val = val.strip()
            if val.upper() == "NULL":
                fields.append(None)
            elif val.upper() == "TRUE":
                fields.append(True)
            elif val.upper() == "FALSE":
                fields.append(False)
            else:
                if val.startswith("'") and val.endswith("'"):
                    fields.append(val[1:-1].replace("\\'", "'"))
                else:
                    fields.append(val)
        rows.append(fields)

    return table, columns, rows


# --------------------------------------------------------------------------- #
# TypeScript 生成
# --------------------------------------------------------------------------- #
def format_value(value: Any) -> str:
    """Python の値を TypeScript リテラルへ変換"""
    if value is None:
        return "null"
    if value is True:
        return "true"
    if value is False:
        return "false"
    if isinstance(value, str) and re.match(r"^-?\d+(\.\d+)?$", value):
        # 数値のまま文字列に入っていたケースを数値扱い
        return value
    if isinstance(value, str):
        return f'"{value}"'
    return str(value)


def generate_ts(table: str, columns: List[str], rows: List[List[Any]]) -> str:
    """Prisma 用の TypeScript コード片を生成"""
    lines: List[str] = []
    model_prop = to_prisma_property(table)
<<<<<<< HEAD
    lines.append(f"console.log('📊 {table}データを投入中...')")
=======

    lines.append(f"console.log('📊 {table} データを投入中…')")
>>>>>>> 6583c707
    lines.append(f"await prisma.{model_prop}.createMany({{")
    lines.append("  data: [")
    for row in rows:
        lines.append("    {")
        for col, val in zip(columns, row):
            lines.append(f"      {col}: {format_value(val)},")
        lines.append("    },")
    lines.append("  ],")
    lines.append("})")

    return "\n".join(lines)


# --------------------------------------------------------------------------- #
# メイン
# --------------------------------------------------------------------------- #
def main(sql_dir: str, output_file: str) -> None:
    sql_path = Path(sql_dir)
    out_path = Path(output_file)

    snippets: List[str] = []
    for sql_file in sorted(sql_path.glob("*_sample_data.sql")):
        table, columns, rows = parse_sql_file(sql_file)
        snippets.append(f"// {sql_file.name}\n{generate_ts(table, columns, rows)}\n")

    header = [
        "// Auto generated by sql-to-seed-prisma-fixed.py",
        "import { PrismaClient } from '@prisma/client'",
        "",
        "const prisma = new PrismaClient()",
        "",
        "export async function runSampleSeed() {",
<<<<<<< HEAD
        "  console.log('🌱 データベースの初期データ投入を開始します...')",
=======
        "  console.log('🌱 データベースの初期データ投入を開始します…')",
>>>>>>> 6583c707
    ]
    footer = [
        "  console.log('✅ 初期データ投入が完了しました！')",
        "}",
        "",
        "if (require.main === module) {",
        "  runSampleSeed().then(() => prisma.$disconnect())",
        "}",
    ]

    # 出力先ディレクトリを作成
    out_path.parent.mkdir(parents=True, exist_ok=True)

    with out_path.open("w", encoding="utf-8") as f:
        f.write("\n".join(header) + "\n")
        for snippet in snippets:
            # 関数内インデントをそろえる
            f.write("  " + snippet.replace("\n", "\n  ") + "\n")
        f.write("\n".join(footer) + "\n")


if __name__ == "__main__":
    if len(sys.argv) not in (2, 3):
        print("Usage: python sql-to-seed-prisma-fixed.py <sql_dir> [output_file]")
        sys.exit(1)

    sql_dir = sys.argv[1]
    out_file = sys.argv[2] if len(sys.argv) == 3 else "src/database/prisma/seed.ts"
    main(sql_dir, out_file)<|MERGE_RESOLUTION|>--- conflicted
+++ resolved
@@ -141,12 +141,7 @@
     """Prisma 用の TypeScript コード片を生成"""
     lines: List[str] = []
     model_prop = to_prisma_property(table)
-<<<<<<< HEAD
-    lines.append(f"console.log('📊 {table}データを投入中...')")
-=======
-
     lines.append(f"console.log('📊 {table} データを投入中…')")
->>>>>>> 6583c707
     lines.append(f"await prisma.{model_prop}.createMany({{")
     lines.append("  data: [")
     for row in rows:
@@ -179,11 +174,7 @@
         "const prisma = new PrismaClient()",
         "",
         "export async function runSampleSeed() {",
-<<<<<<< HEAD
-        "  console.log('🌱 データベースの初期データ投入を開始します...')",
-=======
         "  console.log('🌱 データベースの初期データ投入を開始します…')",
->>>>>>> 6583c707
     ]
     footer = [
         "  console.log('✅ 初期データ投入が完了しました！')",
